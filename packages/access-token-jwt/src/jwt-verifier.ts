import { strict as assert } from 'assert';
import { Agent as HttpAgent } from 'http';
import { Agent as HttpsAgent } from 'https';
import { URL } from 'url';
import createRemoteJWKSet from 'jose/jwks/remote';
import jwtVerify, { JWTPayload } from 'jose/jwt/verify';
import { InvalidTokenError } from 'oauth2-bearer';
import discover, { IssuerMetadata } from './discovery';
import validate, { defaultValidators, Validators } from './validate';

interface JwtVerifierOptions {
  /**
   * Expected JWT "aud" (Audience) Claim value(s).
   */
  audience: string | string[];

<<<<<<< HEAD
  validators?: Partial<Validators>;

  clockTolerance?: number;

  maxTokenAge?: number;

  strict?: boolean;
=======
  /**
   * An instance of http.Agent or https.Agent to pass to the http.get or https.get method options. Use when behind an http(s) proxy.
   */
  agent?: HttpAgent | HttpsAgent;

  /**
   * Duration in ms for which no more HTTP requests to the JWKS Uri endpoint will be triggered after a previous successful fetch.
   * Default is 30000.
   */
  cooldownDuration?: number;

  /**
   * Timeout in ms for the HTTP request. When reached the request will be aborted and the verification will fail.
   * Default is 5000.
   */
  timeoutDuration?: number;
>>>>>>> cb874f23
}

export interface WithDiscovery extends JwtVerifierOptions {
  /**
   *
   */
  issuerBaseURL: string;
}

export interface WithoutDiscovery extends JwtVerifierOptions {
  /**
   * Expected JWT "iss" (Issuer) Claim value.
   */
  issuer: string;

  /**
   *
   */
  jwksUri: string;
}

export type VerifyJwt = (jwt: string) => Promise<{ payload: JWTPayload }>;

type GetKeyFn = ReturnType<typeof createRemoteJWKSet>;

export interface JwtVerifier {
  (opts: WithDiscovery): VerifyJwt;
  (opts: WithoutDiscovery): VerifyJwt;
}

const jwtVerifier: JwtVerifier = ({
  issuerBaseURL,
  jwksUri,
  issuer,
  audience,
<<<<<<< HEAD
  clockTolerance = 5,
  maxTokenAge,
  strict = false,
  validators: customValidators,
=======
  agent,
  cooldownDuration = 30000,
  timeoutDuration = 5000,
>>>>>>> cb874f23
}: any): VerifyJwt => {
  let origJWKS: GetKeyFn;
  let discovery: Promise<IssuerMetadata>;
  let validators: Validators;

  assert(
    (issuerBaseURL && !(issuer || jwksUri)) ||
      (!issuerBaseURL && issuer && jwksUri),
    'You must provide an "issuerBaseURL" or an "issuer" and "jwksUri"'
  );
  assert(audience, 'An "audience" is required to validate the "aud" claim');

  const JWKS = async (...args: Parameters<GetKeyFn>) => {
    if (!origJWKS) {
      origJWKS = createRemoteJWKSet(new URL(jwksUri), {
        agent,
        cooldownDuration,
        timeoutDuration,
      });
    }
    return origJWKS(...args);
  };

  return async (jwt: string) => {
    try {
      if (!jwksUri) {
        discovery =
          discovery || discover(issuerBaseURL, { agent, timeoutDuration });
        ({ jwks_uri: jwksUri, issuer } = await discovery);
      }
      validators ||= {
        ...defaultValidators(
          issuer,
          audience,
          clockTolerance,
          maxTokenAge,
          strict
        ),
        ...customValidators,
      };
      const { payload, protectedHeader: header } = await jwtVerify(jwt, JWKS);
      await validate(payload, header, validators);
      return { payload };
    } catch (e) {
      throw new InvalidTokenError(e.message);
    }
  };
};

export default jwtVerifier;<|MERGE_RESOLUTION|>--- conflicted
+++ resolved
@@ -14,15 +14,6 @@
    */
   audience: string | string[];
 
-<<<<<<< HEAD
-  validators?: Partial<Validators>;
-
-  clockTolerance?: number;
-
-  maxTokenAge?: number;
-
-  strict?: boolean;
-=======
   /**
    * An instance of http.Agent or https.Agent to pass to the http.get or https.get method options. Use when behind an http(s) proxy.
    */
@@ -39,7 +30,14 @@
    * Default is 5000.
    */
   timeoutDuration?: number;
->>>>>>> cb874f23
+
+  validators?: Partial<Validators>;
+
+  clockTolerance?: number;
+
+  maxTokenAge?: number;
+
+  strict?: boolean;
 }
 
 export interface WithDiscovery extends JwtVerifierOptions {
@@ -75,16 +73,13 @@
   jwksUri,
   issuer,
   audience,
-<<<<<<< HEAD
+  agent,
+  cooldownDuration = 30000,
+  timeoutDuration = 5000,
   clockTolerance = 5,
   maxTokenAge,
   strict = false,
   validators: customValidators,
-=======
-  agent,
-  cooldownDuration = 30000,
-  timeoutDuration = 5000,
->>>>>>> cb874f23
 }: any): VerifyJwt => {
   let origJWKS: GetKeyFn;
   let discovery: Promise<IssuerMetadata>;
